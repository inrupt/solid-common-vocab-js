--- conflicted
+++ resolved
@@ -45,13 +45,8 @@
     "jest": "^29.7.0",
     "jest-environment-jsdom": "^29.7.0",
     "license-checker": "^25.0.1",
-<<<<<<< HEAD
-    "lint-staged": "^14.0.0",
-    "prettier": "^3.0.3",
-=======
     "lint-staged": "^14.0.1",
     "prettier": "3.0.3",
->>>>>>> 13a01582
     "rdf-data-factory": "^1.1.1",
     "rollup": "^3.29.4",
     "rollup-plugin-typescript2": "^0.36.0",
