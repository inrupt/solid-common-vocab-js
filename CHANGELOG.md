--- conflicted
+++ resolved
@@ -4,11 +4,10 @@
 
 ## Unreleased
 
-<<<<<<< HEAD
-=======
+## 1.2.0 2023/10/01
+
 - Fix RDF and RDFS term IRIs.
 
->>>>>>> 434d71a8
 ## 1.1.0 2023/10/01
 
 - Add the ability to retrieve all the RDF:type values for any vocab term.
